--- conflicted
+++ resolved
@@ -1,16 +1,6 @@
 <Project>
   <Import Project="dependencies.props" />
 
-<<<<<<< HEAD
-  <PropertyGroup>
-    <!-- These properties are use by the automation that updates dependencies.props -->
-    <LineupPackageId>Internal.AspNetCore.Universe.Lineup</LineupPackageId>
-    <LineupPackageVersion>2.2.0-*</LineupPackageVersion>
-    <LineupPackageRestoreSource>https://dotnet.myget.org/F/aspnetcore-dev/api/v3/index.json</LineupPackageRestoreSource>
-  </PropertyGroup>
-
-=======
->>>>>>> 5d777b2c
   <ItemGroup>
     <DotNetCoreRuntime Include="$(MicrosoftNETCoreApp20PackageVersion)" />
     <DotNetCoreRuntime Include="$(MicrosoftNETCoreApp21PackageVersion)" />
